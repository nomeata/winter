--- conflicted
+++ resolved
@@ -1,12 +1,7 @@
 { compiler ? "ghc864"
 
-<<<<<<< HEAD
-, rev    ? "105e5282b20dc89c209604166a2731ecb43d9bb7"
-, sha256 ? "0vcrgjsm8snrjx1nwdz71ww0y1732fb45xnsjmxpq9504gzv6sxv"
-=======
 , rev    ? "d5291756487d70bc336e33512a9baf9fa1788faf"
 , sha256 ? "0mhqhq21y5vrr1f30qd2bvydv4bbbslvyzclhw0kdxmkgg3z4c92"
->>>>>>> c97a20d6
 
 , pkgs   ?
     if builtins.compareVersions builtins.nixVersion "2.0" < 0
